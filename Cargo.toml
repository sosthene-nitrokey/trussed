--- conflicted
+++ resolved
@@ -130,16 +130,11 @@
 littlefs2 = { git = "https://github.com/Nitrokey/littlefs2", tag = "v0.3.2-nitrokey-1" }
 
 [package.metadata.docs.rs]
-<<<<<<< HEAD
-features = ["virt"]
+features = ["serde-extensions", "virt"]
 rustdoc-args = ["--cfg", "docsrs"]
 
 [profile.dev.package.rsa]
 opt-level = 2
 
 [profile.dev.package.num-bigint-dig]
-opt-level = 2
-=======
-features = ["serde-extensions", "virt"]
-rustdoc-args = ["--cfg", "docsrs"]
->>>>>>> 51477a4c
+opt-level = 2