//! # Client interface for applications.
//!
//! The API methods (such as `GenerateKey`, `Sign`, `Verify`,...) are implemented by a variety
//! of mechanisms (such as `Ed255`, `X255`, `Chacha8Poly1305`, `HmacSha256`,...).
//!
//! The `ClientImplementation` structure in this module offers only one general `request` method:
//! ```ignore
//! pub fn request<'c, T: From<Reply>>(&'c mut self, req: impl Into<Request>)
//!   -> ClientResult<'c, T, Self>
//! ```
//!
//! For convenience, the `Client` trait expands the API methods, keeping the mechanism general,
//! e.g.:
//! ```ignore
//! // use trussed::Client as _;
//! fn sign<'c>(&'c mut self,
//!   mechanism: Mechanism,
//!   key: KeyId,
//!   data: &[u8],
//!   format: SignatureSerialization
//! ) -> ClientResult<'c, reply::Sign, Self>;
//! ```
//!
//! For further convenience, each mechanism has a corresponding trait of the same name, e.g.,
//! `Ed255`, which also specializes the mechanism, e.g.
//! ```ignore
//! // use trussed::client::Ed255 as _;
//! fn sign_ed255<'c>(&'c mut self, key: &KeyId, message: &[u8])
//!   -> ClientResult<'c, reply::Sign, Self>
//! ```
//!
//! Pick your poison :)
//!
//! # Details
//!
//! The lower-level workings of `ClientResult` are currently a hand-rolled / semi-horrible
//! pseudo-`Future` implementation; this will likely be replaced by a proper `core::future::Future`
//! with something like the [direct-executor](https://github.com/dflemstr/direct-executor).
//!
//! The lifetimes indicate that the `ClientResult` takes ownership of the unique reference
//! to the client itself for the length of its own lifetime. That is, once the call to Trussed
//! completes (success or failure), there is no use for the `ClientResult` anymore, so due to
//! lexical lifetimes, the `ClientImplementation` can be used again.
//!
//! What does always happen is that each client has an Interchange with the service, in which
//! it places the `api::Request` (a Rust enum), and then uses the `Syscall` implementation, to
//! trigger processing by the Trussed service.
//!
//! In practice, in embedded Syscall is implemented by pending a hardware interrupt for the
//! service, which runs at a higher interrupt priority. For PC testing, the service itself
//! has a Syscall implementation ("call thyself"). In both cases, the caller is blocked until
//! processing completes.
//!
//! All the same, to unpack the "result" it is suggested to use the `syscall!` macro, which
//! returns the `Reply` corresponding to the `Request`. Example:
//! ```ignore
//! let secret_key = syscall!(client.generate_x255_secret_key(Internal)).key;
//! ```
//!
//! This `syscall!` can fail (by panicking) in two ways:
//! - logic error: clients are only allowed to make one syscall to the Trussed service at once,
//!   then they must wait for a response. By the above, this case cannot happen in practice.
//! - processing error: some methods are naturally fallible; for example, a public key that is
//!   to be imported via `Deserialize` may be invalid for the mechanism (such things are always checked).
//!
//! In this second case (probably in all cases when programming defensively, e.g. one possible
//! `trussed::error::Error` is `HostMemory`, which means out of RAM), the `try_syscall!` macro
//! should be used instead, which does not unwrap the inner Result type.
//!
//! In terms of the `Result<FutureResult<'c, T, C>, ClientError>` return type of the `Client::request`
//! method, the outer `Result` corresponds to the logic error (see `trussed::client::ClientError`)
//! for possible causes.
//!
//! The processing error corresponds to the `Result<From<Reply, trussed::error::Error>>` which is
//! the `Ready` variant of the `core::task::Poll` struct returns by the `FutureResult`'s `poll` method.
//! Possible causes are listed in `trussed::error::Error`.
//!
use core::{marker::PhantomData, task::Poll};

use interchange::{Interchange as _, Requester};

use crate::api::*;
use crate::backend::{BackendId, CoreOnly, Dispatch};
use crate::error::*;
use crate::pipe::TrussedInterchange;
use crate::service::Service;
use crate::types::*;

pub use crate::platform::Syscall;

pub mod mechanisms;
pub use mechanisms::*;

// to be fair, this is a programmer error,
// and could also just panic
#[derive(Copy, Clone, Debug)]
pub enum ClientError {
    Full,
    Pending,
    DataTooLarge,
    SerializationFailed,
}

pub type ClientResult<'c, T, C> = Result<FutureResult<'c, T, C>, ClientError>;

/// All-in-one trait bounding on the sub-traits.
pub trait Client:
    CertificateClient + CryptoClient + CounterClient + FilesystemClient + ManagementClient + UiClient
{
}

impl<S: Syscall, E> Client for ClientImplementation<S, E> {}

/// Lowest level interface, use one of the higher level ones.
pub trait PollClient {
    fn request<Rq: RequestVariant>(&mut self, req: Rq) -> ClientResult<'_, Rq::Reply, Self>;
    fn poll(&mut self) -> Poll<Result<Reply, Error>>;
}

pub struct FutureResult<'c, T, C: ?Sized>
where
    C: PollClient,
{
    pub(crate) client: &'c mut C,
    __: PhantomData<T>,
}

impl<'c, T, C> FutureResult<'c, T, C>
where
    T: ReplyVariant,
    C: PollClient,
{
    pub fn new(client: &'c mut C) -> Self {
        Self {
            client,
            __: PhantomData,
        }
    }
    pub fn poll(&mut self) -> Poll<Result<T, Error>> {
        self.client
            .poll()
            .map(|result| result.and_then(TryFrom::try_from))
    }
}

/// The client implementation client applications actually receive.
pub struct ClientImplementation<S, D = CoreOnly> {
    // raw: RawClient<Client<S>>,
    syscall: S,

    // RawClient:
    pub(crate) interchange: Requester<TrussedInterchange>,
    // pending: Option<Discriminant<Request>>,
    pending: Option<u8>,
    _marker: PhantomData<D>,
}

// impl<S> From<(RawClient, S)> for Client<S>
// where S: Syscall
// {
//     fn from(input: (RawClient, S)) -> Self {
//         Self { raw: input.0, syscall: input.1 }
//     }
// }

impl<S, E> ClientImplementation<S, E>
where
    S: Syscall,
{
    pub fn new(interchange: Requester<TrussedInterchange>, syscall: S) -> Self {
        Self {
            interchange,
            pending: None,
            syscall,
            _marker: Default::default(),
        }
    }
}

impl<S, E> PollClient for ClientImplementation<S, E>
where
    S: Syscall,
{
    fn poll(&mut self) -> Poll<Result<Reply, Error>> {
        match self.interchange.take_response() {
            Some(reply) => {
                // #[cfg(all(test, feature = "verbose-tests"))]
                // println!("got a reply: {:?}", &reply);
                match reply {
                    Ok(reply) => {
                        if Some(u8::from(&reply)) == self.pending {
                            self.pending = None;
                            Poll::Ready(Ok(reply))
                        } else {
                            // #[cfg(all(test, feature = "verbose-tests"))]
                            info!(
                                "got: {:?}, expected: {:?}",
                                Some(u8::from(&reply)),
                                self.pending
                            );
                            Poll::Ready(Err(Error::InternalError))
                        }
                    }
                    Err(error) => {
                        self.pending = None;
                        Poll::Ready(Err(error))
                    }
                }
            }
            None => Poll::Pending,
        }
    }

    // call with any of `crate::api::request::*`
    fn request<Rq: RequestVariant>(&mut self, req: Rq) -> ClientResult<'_, Rq::Reply, Self> {
        // TODO: handle failure
        // TODO: fail on pending (non-canceled) request)
        if self.pending.is_some() {
            return Err(ClientError::Pending);
        }
        // since no pending, also queue empty
        // if !self.ready() {
        //     return Err(ClientError::Fulle);
        // }
        // in particular, can unwrap
        let request = req.into();
        self.pending = Some(u8::from(&request));
        self.interchange.request(&request).map_err(drop).unwrap();
        self.syscall.syscall();
        Ok(FutureResult::new(self))
    }
}

impl<S: Syscall, E> CertificateClient for ClientImplementation<S, E> {}
impl<S: Syscall, E> CryptoClient for ClientImplementation<S, E> {}
impl<S: Syscall, E> CounterClient for ClientImplementation<S, E> {}
impl<S: Syscall, E> FilesystemClient for ClientImplementation<S, E> {}
impl<S: Syscall, E> ManagementClient for ClientImplementation<S, E> {}
impl<S: Syscall, E> UiClient for ClientImplementation<S, E> {}

/// Read/Write + Delete certificates
pub trait CertificateClient: PollClient {
    fn delete_certificate(
        &mut self,
        id: CertId,
    ) -> ClientResult<'_, reply::DeleteCertificate, Self> {
        self.request(request::DeleteCertificate { id })
    }

    fn read_certificate(&mut self, id: CertId) -> ClientResult<'_, reply::ReadCertificate, Self> {
        self.request(request::ReadCertificate { id })
    }

    /// Currently, this writes the cert (assumed but not verified to be DER)
    /// as-is. It might make sense to add attributes (such as "deletable").
    /// (On the other hand, the attn CA certs are not directly accessible to clients,
    /// and generated attn certs can be regenerated).
    fn write_certificate(
        &mut self,
        location: Location,
        der: &[u8],
    ) -> ClientResult<'_, reply::WriteCertificate, Self> {
        let der = Message::from_slice(der).map_err(|_| ClientError::DataTooLarge)?;
        self.request(request::WriteCertificate { location, der })
    }
}

/// Trussed Client interface that Trussed apps can rely on.
pub trait CryptoClient: PollClient {
    // call with any of `crate::api::request::*`
    // fn request<'c>(&'c mut self, req: impl Into<Request>)
    // -> core::result::Result<RawFutureResult<'c, Self>, ClientError>;

    fn agree(
        &mut self,
        mechanism: Mechanism,
        private_key: KeyId,
        public_key: KeyId,
        attributes: StorageAttributes,
    ) -> ClientResult<'_, reply::Agree, Self> {
        self.request(request::Agree {
            mechanism,
            private_key,
            public_key,
            attributes,
        })
    }

    fn attest(
        &mut self,
        signing_mechanism: Mechanism,
        private_key: KeyId,
    ) -> ClientResult<'_, reply::Attest, Self> {
        self.request(request::Attest {
            signing_mechanism,
            private_key,
        })
    }

    fn decrypt<'c>(
        &'c mut self,
        mechanism: Mechanism,
        key: KeyId,
        message: &[u8],
        associated_data: &[u8],
        nonce: &[u8],
        tag: &[u8],
    ) -> ClientResult<'c, reply::Decrypt, Self> {
        let message = Message::from_slice(message).map_err(|_| ClientError::DataTooLarge)?;
        let associated_data =
            Message::from_slice(associated_data).map_err(|_| ClientError::DataTooLarge)?;
        let nonce = ShortData::from_slice(nonce).map_err(|_| ClientError::DataTooLarge)?;
        let tag = ShortData::from_slice(tag).map_err(|_| ClientError::DataTooLarge)?;
        self.request(request::Decrypt {
            mechanism,
            key,
            message,
            associated_data,
            nonce,
            tag,
        })
    }

    fn delete(&mut self, key: KeyId) -> ClientResult<'_, reply::Delete, Self> {
        self.request(request::Delete {
            key,
            // mechanism,
        })
    }

    /// Skips deleting read-only / manufacture keys (currently, "low ID").
    fn delete_all(&mut self, location: Location) -> ClientResult<'_, reply::DeleteAllKeys, Self> {
        self.request(request::DeleteAllKeys { location })
    }

    fn derive_key(
        &mut self,
        mechanism: Mechanism,
        base_key: KeyId,
        additional_data: Option<MediumData>,
        attributes: StorageAttributes,
    ) -> ClientResult<'_, reply::DeriveKey, Self> {
        self.request(request::DeriveKey {
            mechanism,
            base_key,
            additional_data,
            attributes,
        })
    }

    fn deserialize_key<'c>(
        &'c mut self,
        mechanism: Mechanism,
        serialized_key: &[u8],
        format: KeySerialization,
        attributes: StorageAttributes,
    ) -> ClientResult<'c, reply::DeserializeKey, Self> {
        let serialized_key =
            SerializedKey::from_slice(serialized_key).map_err(|_| ClientError::DataTooLarge)?;
<<<<<<< HEAD
        let r = self.request(request::DeserializeKey {
=======
        self.request(request::DeserializeKey {
>>>>>>> 51477a4c
            mechanism,
            serialized_key,
            format,
            attributes,
        })
    }

    fn encrypt<'c>(
        &'c mut self,
        mechanism: Mechanism,
        key: KeyId,
        message: &[u8],
        associated_data: &[u8],
        nonce: Option<ShortData>,
    ) -> ClientResult<'c, reply::Encrypt, Self> {
        let message = Message::from_slice(message).map_err(|_| ClientError::DataTooLarge)?;
        let associated_data =
            ShortData::from_slice(associated_data).map_err(|_| ClientError::DataTooLarge)?;
        self.request(request::Encrypt {
            mechanism,
            key,
            message,
            associated_data,
            nonce,
        })
    }

    fn exists(
        &mut self,
        mechanism: Mechanism,
        key: KeyId,
    ) -> ClientResult<'_, reply::Exists, Self> {
        self.request(request::Exists { key, mechanism })
    }

    fn generate_key(
        &mut self,
        mechanism: Mechanism,
        attributes: StorageAttributes,
    ) -> ClientResult<'_, reply::GenerateKey, Self> {
        self.request(request::GenerateKey {
            mechanism,
            attributes,
        })
    }

    fn generate_secret_key(
        &mut self,
        size: usize,
        persistence: Location,
    ) -> ClientResult<'_, reply::GenerateSecretKey, Self> {
        self.request(request::GenerateSecretKey {
            size,
            attributes: StorageAttributes::new().set_persistence(persistence),
        })
    }

    fn hash(
        &mut self,
        mechanism: Mechanism,
        message: Message,
    ) -> ClientResult<'_, reply::Hash, Self> {
        self.request(request::Hash { mechanism, message })
    }

    fn random_bytes(&mut self, count: usize) -> ClientResult<'_, reply::RandomBytes, Self> {
        self.request(request::RandomBytes { count })
    }

    fn serialize_key(
        &mut self,
        mechanism: Mechanism,
        key: KeyId,
        format: KeySerialization,
    ) -> ClientResult<'_, reply::SerializeKey, Self> {
        self.request(request::SerializeKey {
            key,
            mechanism,
            format,
        })
    }

    fn sign<'c>(
        &'c mut self,
        mechanism: Mechanism,
        key: KeyId,
        data: &[u8],
        format: SignatureSerialization,
    ) -> ClientResult<'c, reply::Sign, Self> {
        self.request(request::Sign {
            key,
            mechanism,
            message: Bytes::from_slice(data).map_err(|_| ClientError::DataTooLarge)?,
            format,
        })
    }

    fn verify<'c>(
        &'c mut self,
        mechanism: Mechanism,
        key: KeyId,
        message: &[u8],
        signature: &[u8],
        format: SignatureSerialization,
    ) -> ClientResult<'c, reply::Verify, Self> {
        self.request(request::Verify {
            mechanism,
            key,
            message: Message::from_slice(message).expect("all good"),
            signature: Signature::from_slice(signature).expect("all good"),
            format,
        })
    }

    fn unsafe_inject_key(
        &mut self,
        mechanism: Mechanism,
        raw_key: &[u8],
        persistence: Location,
        format: KeySerialization,
    ) -> ClientResult<'_, reply::UnsafeInjectKey, Self> {
        self.request(request::UnsafeInjectKey {
            mechanism,
            raw_key: SerializedKey::from_slice(raw_key).unwrap(),
            attributes: StorageAttributes::new().set_persistence(persistence),
            format,
        })
    }

    fn unsafe_inject_shared_key(
        &mut self,
        raw_key: &[u8],
        location: Location,
    ) -> ClientResult<'_, reply::UnsafeInjectSharedKey, Self> {
        self.request(request::UnsafeInjectSharedKey {
            raw_key: ShortData::from_slice(raw_key).unwrap(),
            location,
        })
    }

    fn unwrap_key<'c>(
        &'c mut self,
        mechanism: Mechanism,
        wrapping_key: KeyId,
        wrapped_key: Message,
        associated_data: &[u8],
        attributes: StorageAttributes,
    ) -> ClientResult<'c, reply::UnwrapKey, Self> {
        let associated_data =
            Message::from_slice(associated_data).map_err(|_| ClientError::DataTooLarge)?;
        self.request(request::UnwrapKey {
            mechanism,
            wrapping_key,
            wrapped_key,
            associated_data,
            attributes,
        })
    }

    fn wrap_key(
        &mut self,
        mechanism: Mechanism,
        wrapping_key: KeyId,
        key: KeyId,
        associated_data: &[u8],
    ) -> ClientResult<'_, reply::WrapKey, Self> {
        let associated_data =
            Message::from_slice(associated_data).map_err(|_| ClientError::DataTooLarge)?;
        self.request(request::WrapKey {
            mechanism,
            wrapping_key,
            key,
            associated_data,
        })
    }
}

/// Create counters, increment existing counters.
pub trait CounterClient: PollClient {
    fn create_counter(
        &mut self,
        location: Location,
    ) -> ClientResult<'_, reply::CreateCounter, Self> {
        self.request(request::CreateCounter { location })
    }

    fn increment_counter(
        &mut self,
        id: CounterId,
    ) -> ClientResult<'_, reply::IncrementCounter, Self> {
        self.request(request::IncrementCounter { id })
    }
}

/// Read/Write/Delete files, iterate over directories.
pub trait FilesystemClient: PollClient {
    fn debug_dump_store(&mut self) -> ClientResult<'_, reply::DebugDumpStore, Self> {
        self.request(request::DebugDumpStore {})
    }

    fn read_dir_first(
        &mut self,
        location: Location,
        dir: PathBuf,
        not_before_filename: Option<PathBuf>,
    ) -> ClientResult<'_, reply::ReadDirFirst, Self> {
        self.request(request::ReadDirFirst {
            location,
            dir,
            not_before_filename,
        })
    }

    fn read_dir_next(&mut self) -> ClientResult<'_, reply::ReadDirNext, Self> {
        self.request(request::ReadDirNext {})
    }

    fn read_dir_files_first(
        &mut self,
        location: Location,
        dir: PathBuf,
        user_attribute: Option<UserAttribute>,
    ) -> ClientResult<'_, reply::ReadDirFilesFirst, Self> {
        self.request(request::ReadDirFilesFirst {
            dir,
            location,
            user_attribute,
        })
    }

    fn read_dir_files_next(&mut self) -> ClientResult<'_, reply::ReadDirFilesNext, Self> {
        self.request(request::ReadDirFilesNext {})
    }

    fn remove_dir(
        &mut self,
        location: Location,
        path: PathBuf,
    ) -> ClientResult<'_, reply::RemoveDir, Self> {
        self.request(request::RemoveDir { location, path })
    }

    fn remove_dir_all(
        &mut self,
        location: Location,
        path: PathBuf,
    ) -> ClientResult<'_, reply::RemoveDirAll, Self> {
        self.request(request::RemoveDirAll { location, path })
    }

    fn remove_file(
        &mut self,
        location: Location,
        path: PathBuf,
    ) -> ClientResult<'_, reply::RemoveFile, Self> {
        self.request(request::RemoveFile { location, path })
    }

    fn read_file(
        &mut self,
        location: Location,
        path: PathBuf,
    ) -> ClientResult<'_, reply::ReadFile, Self> {
        self.request(request::ReadFile { location, path })
    }

    /// Fetch the Metadata for a file or directory
    ///
    /// If the file doesn't exists, return None
    fn entry_metadata(
        &mut self,
        location: Location,
        path: PathBuf,
    ) -> ClientResult<'_, reply::Metadata, Self> {
        self.request(request::Metadata { location, path })
    }

    fn locate_file(
        &mut self,
        location: Location,
        dir: Option<PathBuf>,
        filename: PathBuf,
    ) -> ClientResult<'_, reply::LocateFile, Self> {
        self.request(request::LocateFile {
            location,
            dir,
            filename,
        })
    }

    fn write_file(
        &mut self,
        location: Location,
        path: PathBuf,
        data: Message,
        user_attribute: Option<UserAttribute>,
    ) -> ClientResult<'_, reply::WriteFile, Self> {
        self.request(request::WriteFile {
            location,
            path,
            data,
            user_attribute,
        })
    }
}

/// All the other methods that are fit to expose.
pub trait ManagementClient: PollClient {
    fn reboot(&mut self, to: reboot::To) -> ClientResult<'_, reply::Reboot, Self> {
        self.request(request::Reboot { to })
    }

    fn uptime(&mut self) -> ClientResult<'_, reply::Uptime, Self> {
        self.request(request::Uptime {})
    }
}

/// User-interfacing functionality.
pub trait UiClient: PollClient {
    fn confirm_user_present(
        &mut self,
        timeout_milliseconds: u32,
    ) -> ClientResult<'_, reply::RequestUserConsent, Self> {
        self.request(request::RequestUserConsent {
            level: consent::Level::Normal,
            timeout_milliseconds,
        })
    }

    fn wink(&mut self, duration: core::time::Duration) -> ClientResult<'_, reply::Wink, Self> {
        self.request(request::Wink { duration })
    }
}

/// Builder for [`ClientImplementation`][].
///
/// This builder can be used to select the backends used for the client.  If no backends are used,
/// [`Service::try_new_client`][], [`Service::try_as_new_client`][] and
/// [`Service::try_into_new_client`][] can be used directly.
///
/// The maximum number of clients that can be created is defined by the `clients-?` features.  If
/// this number is exceeded, [`Error::ClientCountExceeded`][] is returned.
pub struct ClientBuilder<D: Dispatch = CoreOnly> {
    id: PathBuf,
    backends: &'static [BackendId<D::BackendId>],
}

impl ClientBuilder {
    /// Creates a new client builder using the given client ID.
    ///
    /// Per default, the client does not support backends and always uses the Trussed core
    /// implementation to execute requests.
    pub fn new(id: impl Into<PathBuf>) -> Self {
        Self {
            id: id.into(),
            backends: &[],
        }
    }
}

impl<D: Dispatch> ClientBuilder<D> {
    /// Selects the backends to use for this client.
    ///
    /// If `backends` is empty, the Trussed core implementation is always used.
    pub fn backends<E: Dispatch>(
        self,
        backends: &'static [BackendId<E::BackendId>],
    ) -> ClientBuilder<E> {
        ClientBuilder {
            id: self.id,
            backends,
        }
    }

    fn create_endpoint<P: Platform>(
        self,
        service: &mut Service<P, D>,
    ) -> Result<Requester<TrussedInterchange>, Error> {
        let (requester, responder) =
            TrussedInterchange::claim().ok_or(Error::ClientCountExceeded)?;
        service.add_endpoint(responder, self.id, self.backends)?;
        Ok(requester)
    }

    /// Prepare a client using the given service.
    ///
    /// This allocates a [`TrussedInterchange`][] and a
    /// [`ServiceEndpoint`][`crate::service::ServiceEndpoint`].
    pub fn prepare<P: Platform>(
        self,
        service: &mut Service<P, D>,
    ) -> Result<PreparedClient<D>, Error> {
        self.create_endpoint(service)
            .map(|requester| PreparedClient::new(requester))
    }
}

/// An intermediate step of the [`ClientBuilder`][].
///
/// This struct already has an allocated [`TrussedInterchange`][] and
/// [`ServiceEndpoint`][`crate::service::ServiceEndpoint`] but still needs a [`Syscall`][]
/// implementation.
pub struct PreparedClient<D> {
    requester: Requester<TrussedInterchange>,
    _marker: PhantomData<D>,
}

impl<D> PreparedClient<D> {
    fn new(requester: Requester<TrussedInterchange>) -> Self {
        Self {
            requester,
            _marker: Default::default(),
        }
    }

    /// Builds the client using the given syscall implementation.
    pub fn build<S: Syscall>(self, syscall: S) -> ClientImplementation<S, D> {
        ClientImplementation::new(self.requester, syscall)
    }
}

// would be interesting to use proper futures, and something like
// https://github.com/dflemstr/direct-executor/blob/master/src/lib.rs#L62-L66

#[macro_export]
// #[deprecated]
macro_rules! block {
    ($future_result:expr) => {{
        // evaluate the expression
        let mut future_result = $future_result;
        loop {
            match future_result.poll() {
                core::task::Poll::Ready(result) => {
                    break result;
                }
                core::task::Poll::Pending => {}
            }
        }
    }};
}

#[macro_export]
macro_rules! syscall {
    ($pre_future_result:expr) => {{
        // evaluate the expression
        let mut future_result = $pre_future_result.expect("no client error");
        loop {
            match future_result.poll() {
                core::task::Poll::Ready(result) => {
                    break result.expect("no errors");
                }
                core::task::Poll::Pending => {}
            }
        }
    }};
}

#[macro_export]
macro_rules! try_syscall {
    ($pre_future_result:expr) => {{
        // evaluate the expression
        let mut future_result = $pre_future_result.expect("no client error");
        loop {
            match future_result.poll() {
                core::task::Poll::Ready(result) => {
                    break result;
                }
                core::task::Poll::Pending => {}
            }
        }
    }};
}<|MERGE_RESOLUTION|>--- conflicted
+++ resolved
@@ -357,11 +357,7 @@
     ) -> ClientResult<'c, reply::DeserializeKey, Self> {
         let serialized_key =
             SerializedKey::from_slice(serialized_key).map_err(|_| ClientError::DataTooLarge)?;
-<<<<<<< HEAD
-        let r = self.request(request::DeserializeKey {
-=======
         self.request(request::DeserializeKey {
->>>>>>> 51477a4c
             mechanism,
             serialized_key,
             format,
