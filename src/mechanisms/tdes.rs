//! This is so nasty!
//!
//! We need to support 3DES to provide compatibility with Yubico's braindead
//! implementation of key management...

// use cortex_m_semihosting::{dbg, hprintln};

// needed to even get ::new() from des...
<<<<<<< HEAD
=======
#[cfg(feature = "tdes")]
>>>>>>> e35e5ce1
use des::cipher::{BlockDecrypt, BlockEncrypt, KeyInit};

use crate::api::*;
use crate::error::Error;
use crate::service::*;
use crate::types::*;

const TDES_KEY_SIZE: usize = 24;

#[cfg(feature = "tdes")]
impl Encrypt for super::Tdes {
    /// Encrypts a single block. Let's hope we don't have to support ECB!!
    #[inline(never)]
    fn encrypt(
        keystore: &mut impl Keystore,
        request: &request::Encrypt,
    ) -> Result<reply::Encrypt, Error> {
        if request.message.len() != 8 {
            return Err(Error::WrongMessageLength);
        }

        let key_id = request.key;

        let key = keystore.load_key(key::Secrecy::Secret, None, &key_id)?;
        // FIXME: Symmetric keys of the correct size can't currently be obtained with without using
        // `unsafe_inject_shared_key` so tdes needs to accept "shared" keys
        if !matches!(
            key.kind,
            key::Kind::Symmetric(TDES_KEY_SIZE) | key::Kind::Shared(TDES_KEY_SIZE)
        ) {
            return Err(Error::WrongKeyKind);
        }

        let symmetric_key: [u8; TDES_KEY_SIZE] = key
            .material
            .as_slice()
            .try_into()
            .map_err(|_| Error::InternalError)?;

        let cipher = des::TdesEde3::new(GenericArray::from_slice(&symmetric_key));

        let mut message = request.message.clone();
        cipher.encrypt_block(GenericArray::from_mut_slice(&mut message));

        Ok(reply::Encrypt {
            ciphertext: message,
            nonce: Default::default(),
            tag: Default::default(),
        })
    }
}

#[cfg(feature = "tdes")]
impl Decrypt for super::Tdes {
    /// Decrypts a single block. Let's hope we don't have to support ECB!!
    #[inline(never)]
    fn decrypt(
        keystore: &mut impl Keystore,
        request: &request::Decrypt,
    ) -> Result<reply::Decrypt, Error> {
        if request.message.len() != 8 {
            return Err(Error::WrongMessageLength);
        }

        let key_id = request.key;

        let symmetric_key: [u8; TDES_KEY_SIZE] = keystore
            .load_key(key::Secrecy::Secret, None, &key_id)?
            .material
            .as_slice()
            .try_into()
            .map_err(|_| Error::InternalError)?;

        let cipher = des::TdesEde3::new(GenericArray::from_slice(&symmetric_key));

        let mut message = request.message.clone();
        cipher.decrypt_block(GenericArray::from_mut_slice(&mut message));

        Ok(reply::Decrypt {
            plaintext: Some(message),
        })
    }
}

impl UnsafeInjectKey for super::Tdes {
    fn unsafe_inject_key(
        keystore: &mut impl Keystore,
        request: &request::UnsafeInjectKey,
    ) -> Result<reply::UnsafeInjectKey, Error> {
        if request.raw_key.len() != TDES_KEY_SIZE {
            return Err(Error::InvalidSerializedKey);
        }

        let key_id = keystore.store_key(
            request.attributes.persistence,
            key::Secrecy::Secret,
            key::Kind::Symmetric(request.raw_key.len()),
            &request.raw_key,
        )?;

        Ok(reply::UnsafeInjectKey { key: key_id })
    }
}

#[cfg(not(feature = "tdes"))]
impl Encrypt for super::Tdes {}

#[cfg(not(feature = "tdes"))]
impl Decrypt for super::Tdes {}<|MERGE_RESOLUTION|>--- conflicted
+++ resolved
@@ -6,10 +6,7 @@
 // use cortex_m_semihosting::{dbg, hprintln};
 
 // needed to even get ::new() from des...
-<<<<<<< HEAD
-=======
 #[cfg(feature = "tdes")]
->>>>>>> e35e5ce1
 use des::cipher::{BlockDecrypt, BlockEncrypt, KeyInit};
 
 use crate::api::*;
