use std::{
    fs::{File, OpenOptions},
    io::{Read as _, Seek as _, SeekFrom, Write as _},
    marker::PhantomData,
    path::PathBuf,
};

use generic_array::typenum::{U16, U512};
use littlefs2::{const_ram_storage, driver::Storage, fs::Allocation};

use crate::{
    store,
    store::Store,
    types::{LfsResult, LfsStorage},
};

pub trait StoreProvider {
    type Store: Store;

    unsafe fn ifs() -> &'static mut <Self::Store as Store>::I;

    unsafe fn store() -> Self::Store;

    unsafe fn reset(&self);
}

const STORAGE_SIZE: usize = 512 * 128;

static mut INTERNAL_RAM_STORAGE: Option<InternalStorage> = None;
static mut INTERNAL_RAM_FS_ALLOC: Option<Allocation<InternalStorage>> = None;

static mut INTERNAL_FILESYSTEM_STORAGE: Option<FilesystemStorage> = None;
static mut INTERNAL_FILESYSTEM_FS_ALLOC: Option<Allocation<FilesystemStorage>> = None;

static mut EXTERNAL_STORAGE: Option<ExternalStorage> = None;
static mut EXTERNAL_FS_ALLOC: Option<Allocation<ExternalStorage>> = None;

static mut VOLATILE_STORAGE: Option<VolatileStorage> = None;
static mut VOLATILE_FS_ALLOC: Option<Allocation<VolatileStorage>> = None;

const_ram_storage!(InternalStorage, STORAGE_SIZE);
const_ram_storage!(ExternalStorage, STORAGE_SIZE);
const_ram_storage!(VolatileStorage, STORAGE_SIZE);

pub struct FilesystemStorage(PathBuf);

impl Storage for FilesystemStorage {
    const READ_SIZE: usize = 16;
    const WRITE_SIZE: usize = 16;
    const BLOCK_SIZE: usize = 512;

    const BLOCK_COUNT: usize = 128;
    const BLOCK_CYCLES: isize = -1;

    type CACHE_SIZE = U512;
    type LOOKAHEADWORDS_SIZE = U16;
    // TODO: This can't actually be changed currently
    // type FILENAME_MAX_PLUS_ONE = U256;
    // type PATH_MAX_PLUS_ONE = U256;
    // const FILEBYTES_MAX: usize = littlefs2::ll::LFS_FILE_MAX as _;
    // TODO: This can't actually be changed currently
    // type ATTRBYTES_MAX = U1022;

<<<<<<< HEAD
    fn read(&mut self, offset: usize, buffer: &mut [u8]) -> LfsResult<usize> {
=======
    fn read(&self, offset: usize, buffer: &mut [u8]) -> LfsResult<usize> {
        debug!("read: offset: {}, len: {}", offset, buffer.len());
>>>>>>> 84219ec9
        let mut file = File::open(&self.0).unwrap();
        file.seek(SeekFrom::Start(offset as _)).unwrap();
        let bytes_read = file.read(buffer).unwrap();
        assert!(bytes_read <= buffer.len());
        Ok(bytes_read as _)
    }

    fn write(&mut self, offset: usize, data: &[u8]) -> LfsResult<usize> {
        debug!("write: offset: {}, len: {}", offset, data.len());
        if offset + data.len() > STORAGE_SIZE {
            return Err(littlefs2::io::Error::NoSpace);
        }
        let mut file = OpenOptions::new().write(true).open(&self.0).unwrap();
        file.seek(SeekFrom::Start(offset as _)).unwrap();
        let bytes_written = file.write(data).unwrap();
        assert_eq!(bytes_written, data.len());
        file.flush().unwrap();
        Ok(bytes_written)
    }

    fn erase(&mut self, offset: usize, len: usize) -> LfsResult<usize> {
        debug!("erase: offset: {}, len: {}", offset, len);
        if offset + len > STORAGE_SIZE {
            return Err(littlefs2::io::Error::NoSpace);
        }
        let mut file = OpenOptions::new().write(true).open(&self.0).unwrap();
        file.seek(SeekFrom::Start(offset as _)).unwrap();
        let zero_block = [0xFFu8; Self::BLOCK_SIZE];
        for _ in 0..(len / Self::BLOCK_SIZE) {
            let bytes_written = file.write(&zero_block).unwrap();
            assert_eq!(bytes_written, Self::BLOCK_SIZE);
        }
        file.flush().unwrap();
        Ok(len)
    }
}

store!(
    FilesystemStore,
    Internal: FilesystemStorage,
    External: ExternalStorage,
    Volatile: VolatileStorage
);

impl Default for FilesystemStore {
    fn default() -> Self {
        Self { __: PhantomData }
    }
}

#[derive(Clone, Debug)]
pub struct Filesystem {
    internal: PathBuf,
    format: bool,
}

impl Filesystem {
    pub fn new(internal: impl Into<PathBuf>) -> Self {
        let internal = internal.into();
        let len = u64::try_from(STORAGE_SIZE).unwrap();
        let format = if let Ok(file) = File::open(&internal) {
            assert_eq!(file.metadata().unwrap().len(), len);
            false
        } else {
            let file = File::create(&internal).expect("failed to create storage file");
            file.set_len(len).expect("failed to set storage file len");
            true
        };
        Self { internal, format }
    }
}

impl StoreProvider for Filesystem {
    type Store = FilesystemStore;

    unsafe fn ifs() -> &'static mut FilesystemStorage {
        INTERNAL_FILESYSTEM_STORAGE
            .as_mut()
            .expect("ifs not initialized")
    }

    unsafe fn store() -> Self::Store {
        Self::Store { __: PhantomData }
    }

    unsafe fn reset(&self) {
        INTERNAL_FILESYSTEM_STORAGE.replace(FilesystemStorage(self.internal.clone()));
        INTERNAL_FILESYSTEM_FS_ALLOC.replace(littlefs2::fs::Filesystem::allocate());
        reset_external();
        reset_volatile();

        Self::store()
            .mount(
                INTERNAL_FILESYSTEM_FS_ALLOC.as_mut().unwrap(),
                INTERNAL_FILESYSTEM_STORAGE.as_mut().unwrap(),
                EXTERNAL_FS_ALLOC.as_mut().unwrap(),
                EXTERNAL_STORAGE.as_mut().unwrap(),
                VOLATILE_FS_ALLOC.as_mut().unwrap(),
                VOLATILE_STORAGE.as_mut().unwrap(),
                self.format,
            )
            .expect("failed to mount filesystem");
    }
}

store!(
    RamStore,
    Internal: InternalStorage,
    External: ExternalStorage,
    Volatile: VolatileStorage
);

#[derive(Copy, Clone, Debug, Default)]
pub struct Ram {}

impl StoreProvider for Ram {
    type Store = RamStore;

    unsafe fn ifs() -> &'static mut InternalStorage {
        INTERNAL_RAM_STORAGE.as_mut().expect("ifs not initialized")
    }

    unsafe fn store() -> Self::Store {
        Self::Store { __: PhantomData }
    }

    unsafe fn reset(&self) {
        INTERNAL_RAM_STORAGE.replace(InternalStorage::new());
        INTERNAL_RAM_FS_ALLOC.replace(littlefs2::fs::Filesystem::allocate());
        reset_external();
        reset_volatile();

        Self::store()
            .mount(
                INTERNAL_RAM_FS_ALLOC.as_mut().unwrap(),
                INTERNAL_RAM_STORAGE.as_mut().unwrap(),
                EXTERNAL_FS_ALLOC.as_mut().unwrap(),
                EXTERNAL_STORAGE.as_mut().unwrap(),
                VOLATILE_FS_ALLOC.as_mut().unwrap(),
                VOLATILE_STORAGE.as_mut().unwrap(),
                true,
            )
            .expect("failed to mount filesystem");
    }
}

unsafe fn reset_external() {
    EXTERNAL_STORAGE.replace(ExternalStorage::new());
    EXTERNAL_FS_ALLOC.replace(littlefs2::fs::Filesystem::allocate());
}

unsafe fn reset_volatile() {
    VOLATILE_STORAGE.replace(VolatileStorage::new());
    VOLATILE_FS_ALLOC.replace(littlefs2::fs::Filesystem::allocate());
}<|MERGE_RESOLUTION|>--- conflicted
+++ resolved
@@ -61,12 +61,8 @@
     // TODO: This can't actually be changed currently
     // type ATTRBYTES_MAX = U1022;
 
-<<<<<<< HEAD
     fn read(&mut self, offset: usize, buffer: &mut [u8]) -> LfsResult<usize> {
-=======
-    fn read(&self, offset: usize, buffer: &mut [u8]) -> LfsResult<usize> {
         debug!("read: offset: {}, len: {}", offset, buffer.len());
->>>>>>> 84219ec9
         let mut file = File::open(&self.0).unwrap();
         file.seek(SeekFrom::Start(offset as _)).unwrap();
         let bytes_read = file.read(buffer).unwrap();
