--- conflicted
+++ resolved
@@ -53,17 +53,7 @@
     const BLOCK_CYCLES: isize = -1;
 
     type CACHE_SIZE = U512;
-<<<<<<< HEAD
-    type LOOKAHEADWORDS_SIZE = U16;
-    // TODO: This can't actually be changed currently
-    // type FILENAME_MAX_PLUS_ONE = U256;
-    // type PATH_MAX_PLUS_ONE = U256;
-    // const FILEBYTES_MAX: usize = littlefs2::ll::LFS_FILE_MAX as _;
-    // TODO: This can't actually be changed currently
-    // type ATTRBYTES_MAX = U1022;
-=======
     type LOOKAHEAD_SIZE = U8;
->>>>>>> a4de9ac7
 
     fn read(&mut self, offset: usize, buffer: &mut [u8]) -> LfsResult<usize> {
         debug!("read: offset: {}, len: {}", offset, buffer.len());
