--- conflicted
+++ resolved
@@ -69,8 +69,6 @@
     Ed255,
     P256,
     X255,
-    Rsa2048,
-    Rsa4096,
 }
 
 bitflags::bitflags! {
@@ -155,15 +153,9 @@
             Kind::Ed255 => 4,
             Kind::P256 => 5,
             Kind::X255 => 6,
-<<<<<<< HEAD
-            Kind::Rsa2048 => 0x7,
-            //Kind::Rsa3072 => 0xE0,
-            Kind::Rsa4096 => 0x8,
-=======
             Kind::Rsa2048 => 7,
             Kind::Rsa3072 => 8,
             Kind::Rsa4096 => 9,
->>>>>>> 51477a4c
         }
     }
 
@@ -175,16 +167,9 @@
             4 => Self::Ed255,
             5 => Self::P256,
             6 => Self::X255,
-<<<<<<< HEAD
-
-            0x7 => Self::Rsa2048,
-            //0xE0 => Kind::Rsa3072,
-            0x8 => Kind::Rsa4096,
-=======
             7 => Kind::Rsa2048,
             8 => Kind::Rsa3072,
             9 => Kind::Rsa4096,
->>>>>>> 51477a4c
             _ => return Err(Error::InvalidSerializedKey),
         })
     }
